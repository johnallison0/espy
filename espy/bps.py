--- conflicted
+++ resolved
@@ -1,57 +1,52 @@
-"""Functions to interact with res."""
-from subprocess import PIPE, run
-
-
-def run_preset(cfg_file, preset):
-    """Run simulation with preset."""
-    bps = run(
-        ["bps", "-file", cfg_file, "-mode", "script", "-p", preset, "silent"],
-<<<<<<< HEAD
-        # stdout=PIPE,
-        # stderr=PIPE,
-=======
-        stdout=PIPE,
-        stderr=PIPE,
->>>>>>> d5599ff7
-    )
-    return bps
-
-
-def run_sim(
-    cfg_file,
-    res_file,
-    sim_start_d,
-    sim_start_m,
-    sim_end_d,
-    sim_end_m,
-    start_up_d,
-    tsph,
-    integrate,
-):
-    """Run basic simulation."""
-    # Only designed to work for models without additional networks eg. massflow
-    cmd = [
-        "",
-        "c",
-        res_file,
-        "{} {}".format(sim_start_d, sim_start_m),
-        "{} {}".format(sim_end_d, sim_end_m),
-        "{}".format(start_up_d),
-        "{}".format(tsph),
-        integrate,
-        "s",
-        "Y",
-        "description",
-        "Y",
-        "Y",
-        "-",
-        "-",
-    ]
-    cmd = "\n".join(cmd)
-    bps = run(
-        ["bps", "-file", cfg_file, "-mode", "script"],
-        stdout=PIPE,
-        input=cmd,
-        encoding="ascii",
-    )
-    return bps
+"""Functions to interact with res."""
+from subprocess import PIPE, run
+
+
+def run_preset(cfg_file, preset):
+    """Run simulation with preset."""
+    bps = run(
+        ["bps", "-file", cfg_file, "-mode", "script", "-p", preset, "silent"],
+        stdout=PIPE,
+        stderr=PIPE,
+    )
+    return bps
+
+
+def run_sim(
+    cfg_file,
+    res_file,
+    sim_start_d,
+    sim_start_m,
+    sim_end_d,
+    sim_end_m,
+    start_up_d,
+    tsph,
+    integrate,
+):
+    """Run basic simulation."""
+    # Only designed to work for models without additional networks eg. massflow
+    cmd = [
+        "",
+        "c",
+        res_file,
+        "{} {}".format(sim_start_d, sim_start_m),
+        "{} {}".format(sim_end_d, sim_end_m),
+        "{}".format(start_up_d),
+        "{}".format(tsph),
+        integrate,
+        "s",
+        "Y",
+        "description",
+        "Y",
+        "Y",
+        "-",
+        "-",
+    ]
+    cmd = "\n".join(cmd)
+    bps = run(
+        ["bps", "-file", cfg_file, "-mode", "script"],
+        stdout=PIPE,
+        input=cmd,
+        encoding="ascii",
+    )
+    return bps