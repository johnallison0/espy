--- conflicted
+++ resolved
@@ -1,67 +1,63 @@
-#!/usr/bin/env python3
-"""Helper utilities"""
-import re
-from os import fdopen
-from shutil import move
-from tempfile import mkstemp
-
-
-def split_to_float(string):
-    """Transform CSV string into list of floats."""
-    return [float(x) for x in string.split(",")]
-
-
-def space_data_to_list(item, convert="int"):
-    """Transform space separated data into specified type list"""
-    if convert == "int":
-        y = [int(item[0])] + [int(x) for x in item[1].split(" ") if x is not ""]
-    elif convert == "float":
-        y = [float(item[0])] + [float(x) for x in item[1].split(" ") if x is not ""]
-    else:
-        "Unrecognised convert type."
-    return y
-
-
-def sed(pattern, replace, source, dest=None, count=0):
-    """Reads a source file and writes the destination file.
-
-    In each line, replaces pattern with replace.
-
-    Args:
-        pattern (str): pattern to match (can be re.pattern)
-        replace (str): replacement str
-        source  (str): input filename
-        count (int): number of occurrences to replace
-        dest (str):   destination filename, if not given, source will be over written.
-    """
-<<<<<<< HEAD
-    # print(source)
-=======
->>>>>>> d5599ff7
-    fin = open(source, "r")
-    num_replaced = count
-
-    if dest:
-        fout = open(dest, "w")
-    else:
-        file_handle, name = mkstemp()
-        fout = fdopen(file_handle, "w")
-
-    for line in fin:
-        out = re.sub(pattern, replace, line)
-        fout.write(out)
-
-        if out != line:
-            num_replaced += 1
-        if count and num_replaced > count:
-            break
-    try:
-        fout.writelines(fin.readlines())
-    except Exception as the_except:
-        raise the_except
-
-    fin.close()
-    fout.close()
-
-    if not dest:
-        move(name, source)
+#!/usr/bin/env python3
+"""Helper utilities"""
+import re
+from os import fdopen
+from shutil import move
+from tempfile import mkstemp
+
+
+def split_to_float(string):
+    """Transform CSV string into list of floats."""
+    return [float(x) for x in string.split(",")]
+
+
+def space_data_to_list(item, convert="int"):
+    """Transform space separated data into specified type list"""
+    if convert == "int":
+        y = [int(item[0])] + [int(x) for x in item[1].split(" ") if x is not ""]
+    elif convert == "float":
+        y = [float(item[0])] + [float(x) for x in item[1].split(" ") if x is not ""]
+    else:
+        "Unrecognised convert type."
+    return y
+
+
+def sed(pattern, replace, source, dest=None, count=0):
+    """Reads a source file and writes the destination file.
+
+    In each line, replaces pattern with replace.
+
+    Args:
+        pattern (str): pattern to match (can be re.pattern)
+        replace (str): replacement str
+        source  (str): input filename
+        count (int): number of occurrences to replace
+        dest (str):   destination filename, if not given, source will be over written.
+    """
+    fin = open(source, "r")
+    num_replaced = count
+
+    if dest:
+        fout = open(dest, "w")
+    else:
+        file_handle, name = mkstemp()
+        fout = fdopen(file_handle, "w")
+
+    for line in fin:
+        out = re.sub(pattern, replace, line)
+        fout.write(out)
+
+        if out != line:
+            num_replaced += 1
+        if count and num_replaced > count:
+            break
+    try:
+        fout.writelines(fin.readlines())
+    except Exception as the_except:
+        raise the_except
+
+    fin.close()
+    fout.close()
+
+    if not dest:
+        move(name, source)